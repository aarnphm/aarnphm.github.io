--- conflicted
+++ resolved
@@ -95,27 +95,6 @@
     if (node.nodeType === Node.TEXT_NODE) {
       let nodeText = node.nodeValue || ""
       tokenizedTerms.forEach((term) => {
-<<<<<<< HEAD
-        const escapedTerm = term.replace(/[.*+?^${}()|[\]\\]/g, "\\$&") // Escape special characters
-        const regex = new RegExp(escapedTerm, "gi")
-        if (regex.test(nodeText)) {
-          const matches = nodeText.match(regex)
-          if (matches) {
-            const spanContainer = document.createElement("span")
-            let lastIndex = 0
-            matches.forEach((match) => {
-              const matchIndex = nodeText.indexOf(match, lastIndex)
-              spanContainer.appendChild(
-                document.createTextNode(nodeText.slice(lastIndex, matchIndex)),
-              )
-              spanContainer.appendChild(createHighlightSpan(match))
-              lastIndex = matchIndex + match.length
-            })
-            spanContainer.appendChild(document.createTextNode(nodeText.slice(lastIndex)))
-            node.parentNode?.replaceChild(spanContainer, node)
-          }
-        }
-=======
         const regex = new RegExp(term.toLowerCase(), "gi")
         const matches = nodeText.match(regex)
         const spanContainer = document.createElement("span")
@@ -128,7 +107,6 @@
         })
         spanContainer.appendChild(document.createTextNode(nodeText.slice(lastIndex)))
         node.parentNode?.replaceChild(spanContainer, node)
->>>>>>> 06e37ac3
       })
     } else if (node.nodeType === Node.ELEMENT_NODE) {
       Array.from(node.childNodes).forEach(highlightTextNodes)
@@ -239,15 +217,9 @@
         active.click()
       } else {
         const anchor = document.getElementsByClassName("result-card")[0] as HTMLInputElement | null
-<<<<<<< HEAD
-        if (anchor?.classList.contains("no-match")) return
-        await displayPreview(anchor)
-        anchor?.click()
-=======
         if (!anchor || anchor?.classList.contains("no-match")) return
         await displayPreview(anchor)
         anchor.click()
->>>>>>> 06e37ac3
       }
     } else if (e.key === "ArrowUp" || (e.shiftKey && e.key === "Tab")) {
       e.preventDefault()
@@ -380,10 +352,6 @@
         el.blur()
       }
       const target = ev.target as HTMLInputElement
-<<<<<<< HEAD
-      target.classList.add("mouse")
-=======
->>>>>>> 06e37ac3
       await displayPreview(target)
       currentHover = target
       currentHover.classList.remove("focus")
